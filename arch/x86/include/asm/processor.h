#ifndef _ASM_X86_PROCESSOR_H
#define _ASM_X86_PROCESSOR_H

#include <asm/processor-flags.h>

/* Forward declaration, a strange C thing */
struct task_struct;
struct mm_struct;

#include <asm/vm86.h>
#include <asm/math_emu.h>
#include <asm/segment.h>
#include <asm/types.h>
#include <asm/sigcontext.h>
#include <asm/current.h>
#include <asm/cpufeature.h>
#include <asm/system.h>
#include <asm/page.h>
#include <asm/pgtable_types.h>
#include <asm/percpu.h>
#include <asm/msr.h>
#include <asm/desc_defs.h>
#include <asm/nops.h>
#include <asm/ds.h>

#include <linux/personality.h>
#include <linux/cpumask.h>
#include <linux/cache.h>
#include <linux/threads.h>
#include <linux/math64.h>
#include <linux/init.h>

/*
 * Default implementation of macro that returns current
 * instruction pointer ("program counter").
 */
static inline void *current_text_addr(void)
{
	void *pc;

	asm volatile("mov $1f, %0; 1:":"=r" (pc));

	return pc;
}

#ifdef CONFIG_X86_VSMP
# define ARCH_MIN_TASKALIGN		(1 << INTERNODE_CACHE_SHIFT)
# define ARCH_MIN_MMSTRUCT_ALIGN	(1 << INTERNODE_CACHE_SHIFT)
#else
# define ARCH_MIN_TASKALIGN		16
# define ARCH_MIN_MMSTRUCT_ALIGN	0
#endif

/*
 *  CPU type and hardware bug flags. Kept separately for each CPU.
 *  Members of this structure are referenced in head.S, so think twice
 *  before touching them. [mj]
 */

struct cpuinfo_x86 {
	__u8			x86;		/* CPU family */
	__u8			x86_vendor;	/* CPU vendor */
	__u8			x86_model;
	__u8			x86_mask;
#ifdef CONFIG_X86_32
	char			wp_works_ok;	/* It doesn't on 386's */

	/* Problems on some 486Dx4's and old 386's: */
	char			hlt_works_ok;
	char			hard_math;
	char			rfu;
	char			fdiv_bug;
	char			f00f_bug;
	char			coma_bug;
	char			pad0;
#else
	/* Number of 4K pages in DTLB/ITLB combined(in pages): */
	int			x86_tlbsize;
#endif
	__u8			x86_virt_bits;
	__u8			x86_phys_bits;
	/* CPUID returned core id bits: */
	__u8			x86_coreid_bits;
	/* Max extended CPUID function supported: */
	__u32			extended_cpuid_level;
	/* Maximum supported CPUID level, -1=no CPUID: */
	int			cpuid_level;
	__u32			x86_capability[NCAPINTS];
	char			x86_vendor_id[16];
	char			x86_model_id[64];
	/* in KB - valid for CPUS which support this call: */
	int			x86_cache_size;
	int			x86_cache_alignment;	/* In bytes */
	int			x86_power;
	unsigned long		loops_per_jiffy;
#ifdef CONFIG_SMP
	/* cpus sharing the last level cache: */
	cpumask_var_t		llc_shared_map;
#endif
	/* cpuid returned max cores value: */
	u16			 x86_max_cores;
	u16			apicid;
	u16			initial_apicid;
	u16			x86_clflush_size;
#ifdef CONFIG_SMP
	/* number of cores as seen by the OS: */
	u16			booted_cores;
	/* Physical processor id: */
	u16			phys_proc_id;
	/* Core id: */
	u16			cpu_core_id;
	/* Index into per_cpu list: */
	u16			cpu_index;
#endif
	unsigned int		x86_hyper_vendor;
} __attribute__((__aligned__(SMP_CACHE_BYTES)));

#define X86_VENDOR_INTEL	0
#define X86_VENDOR_CYRIX	1
#define X86_VENDOR_AMD		2
#define X86_VENDOR_UMC		3
#define X86_VENDOR_CENTAUR	5
#define X86_VENDOR_TRANSMETA	7
#define X86_VENDOR_NSC		8
#define X86_VENDOR_NUM		9

#define X86_VENDOR_UNKNOWN	0xff

#define X86_HYPER_VENDOR_NONE  0
#define X86_HYPER_VENDOR_VMWARE 1

/*
 * capabilities of CPUs
 */
extern struct cpuinfo_x86	boot_cpu_data;
extern struct cpuinfo_x86	new_cpu_data;

extern struct tss_struct	doublefault_tss;
extern __u32			cpu_caps_cleared[NCAPINTS];
extern __u32			cpu_caps_set[NCAPINTS];

#ifdef CONFIG_SMP
DECLARE_PER_CPU_SHARED_ALIGNED(struct cpuinfo_x86, cpu_info);
#define cpu_data(cpu)		per_cpu(cpu_info, cpu)
#define current_cpu_data	__get_cpu_var(cpu_info)
#else
#define cpu_data(cpu)		boot_cpu_data
#define current_cpu_data	boot_cpu_data
#endif

extern const struct seq_operations cpuinfo_op;

static inline int hlt_works(int cpu)
{
#ifdef CONFIG_X86_32
	return cpu_data(cpu).hlt_works_ok;
#else
	return 1;
#endif
}

#define cache_line_size()	(boot_cpu_data.x86_cache_alignment)

extern void cpu_detect(struct cpuinfo_x86 *c);

extern struct pt_regs *idle_regs(struct pt_regs *);

extern void early_cpu_init(void);
extern void identify_boot_cpu(void);
extern void identify_secondary_cpu(struct cpuinfo_x86 *);
extern void print_cpu_info(struct cpuinfo_x86 *);
extern void init_scattered_cpuid_features(struct cpuinfo_x86 *c);
extern unsigned int init_intel_cacheinfo(struct cpuinfo_x86 *c);
extern unsigned short num_cache_leaves;

extern void detect_extended_topology(struct cpuinfo_x86 *c);
extern void detect_ht(struct cpuinfo_x86 *c);

static inline void native_cpuid(unsigned int *eax, unsigned int *ebx,
				unsigned int *ecx, unsigned int *edx)
{
	/* ecx is often an input as well as an output. */
	asm("cpuid"
	    : "=a" (*eax),
	      "=b" (*ebx),
	      "=c" (*ecx),
	      "=d" (*edx)
	    : "0" (*eax), "2" (*ecx));
}

static inline void load_cr3(pgd_t *pgdir)
{
	write_cr3(__pa(pgdir));
}

#ifdef CONFIG_X86_32
/* This is the TSS defined by the hardware. */
struct x86_hw_tss {
	unsigned short		back_link, __blh;
	unsigned long		sp0;
	unsigned short		ss0, __ss0h;
	unsigned long		sp1;
	/* ss1 caches MSR_IA32_SYSENTER_CS: */
	unsigned short		ss1, __ss1h;
	unsigned long		sp2;
	unsigned short		ss2, __ss2h;
	unsigned long		__cr3;
	unsigned long		ip;
	unsigned long		flags;
	unsigned long		ax;
	unsigned long		cx;
	unsigned long		dx;
	unsigned long		bx;
	unsigned long		sp;
	unsigned long		bp;
	unsigned long		si;
	unsigned long		di;
	unsigned short		es, __esh;
	unsigned short		cs, __csh;
	unsigned short		ss, __ssh;
	unsigned short		ds, __dsh;
	unsigned short		fs, __fsh;
	unsigned short		gs, __gsh;
	unsigned short		ldt, __ldth;
	unsigned short		trace;
	unsigned short		io_bitmap_base;

} __attribute__((packed));
#else
struct x86_hw_tss {
	u32			reserved1;
	u64			sp0;
	u64			sp1;
	u64			sp2;
	u64			reserved2;
	u64			ist[7];
	u32			reserved3;
	u32			reserved4;
	u16			reserved5;
	u16			io_bitmap_base;

} __attribute__((packed)) ____cacheline_aligned;
#endif

/*
 * IO-bitmap sizes:
 */
#define IO_BITMAP_BITS			65536
#define IO_BITMAP_BYTES			(IO_BITMAP_BITS/8)
#define IO_BITMAP_LONGS			(IO_BITMAP_BYTES/sizeof(long))
#define IO_BITMAP_OFFSET		offsetof(struct tss_struct, io_bitmap)
#define INVALID_IO_BITMAP_OFFSET	0x8000

struct tss_struct {
	/*
	 * The hardware state:
	 */
	struct x86_hw_tss	x86_tss;

	/*
	 * The extra 1 is there because the CPU will access an
	 * additional byte beyond the end of the IO permission
	 * bitmap. The extra byte must be all 1 bits, and must
	 * be within the limit.
	 */
	unsigned long		io_bitmap[IO_BITMAP_LONGS + 1];

	/*
	 * .. and then another 0x100 bytes for the emergency kernel stack:
	 */
	unsigned long		stack[64];

} ____cacheline_aligned;

DECLARE_PER_CPU_SHARED_ALIGNED(struct tss_struct, init_tss);

/*
 * Save the original ist values for checking stack pointers during debugging
 */
struct orig_ist {
	unsigned long		ist[7];
};

#define	MXCSR_DEFAULT		0x1f80

struct i387_fsave_struct {
	u32			cwd;	/* FPU Control Word		*/
	u32			swd;	/* FPU Status Word		*/
	u32			twd;	/* FPU Tag Word			*/
	u32			fip;	/* FPU IP Offset		*/
	u32			fcs;	/* FPU IP Selector		*/
	u32			foo;	/* FPU Operand Pointer Offset	*/
	u32			fos;	/* FPU Operand Pointer Selector	*/

	/* 8*10 bytes for each FP-reg = 80 bytes:			*/
	u32			st_space[20];

	/* Software status information [not touched by FSAVE ]:		*/
	u32			status;
};

struct i387_fxsave_struct {
	u16			cwd; /* Control Word			*/
	u16			swd; /* Status Word			*/
	u16			twd; /* Tag Word			*/
	u16			fop; /* Last Instruction Opcode		*/
	union {
		struct {
			u64	rip; /* Instruction Pointer		*/
			u64	rdp; /* Data Pointer			*/
		};
		struct {
			u32	fip; /* FPU IP Offset			*/
			u32	fcs; /* FPU IP Selector			*/
			u32	foo; /* FPU Operand Offset		*/
			u32	fos; /* FPU Operand Selector		*/
		};
	};
	u32			mxcsr;		/* MXCSR Register State */
	u32			mxcsr_mask;	/* MXCSR Mask		*/

	/* 8*16 bytes for each FP-reg = 128 bytes:			*/
	u32			st_space[32];

	/* 16*16 bytes for each XMM-reg = 256 bytes:			*/
	u32			xmm_space[64];

	u32			padding[12];

	union {
		u32		padding1[12];
		u32		sw_reserved[12];
	};

} __attribute__((aligned(16)));

struct i387_soft_struct {
	u32			cwd;
	u32			swd;
	u32			twd;
	u32			fip;
	u32			fcs;
	u32			foo;
	u32			fos;
	/* 8*10 bytes for each FP-reg = 80 bytes: */
	u32			st_space[20];
	u8			ftop;
	u8			changed;
	u8			lookahead;
	u8			no_update;
	u8			rm;
	u8			alimit;
	struct math_emu_info	*info;
	u32			entry_eip;
};

struct ymmh_struct {
	/* 16 * 16 bytes for each YMMH-reg = 256 bytes */
	u32 ymmh_space[64];
};

struct xsave_hdr_struct {
	u64 xstate_bv;
	u64 reserved1[2];
	u64 reserved2[5];
} __attribute__((packed));

struct xsave_struct {
	struct i387_fxsave_struct i387;
	struct xsave_hdr_struct xsave_hdr;
	struct ymmh_struct ymmh;
	/* new processor state extensions will go here */
} __attribute__ ((packed, aligned (64)));

union thread_xstate {
	struct i387_fsave_struct	fsave;
	struct i387_fxsave_struct	fxsave;
	struct i387_soft_struct		soft;
	struct xsave_struct		xsave;
};

#ifdef CONFIG_X86_64
DECLARE_PER_CPU(struct orig_ist, orig_ist);

union irq_stack_union {
	char irq_stack[IRQ_STACK_SIZE];
	/*
	 * GCC hardcodes the stack canary as %gs:40.  Since the
	 * irq_stack is the object at %gs:0, we reserve the bottom
	 * 48 bytes of the irq stack for the canary.
	 */
	struct {
		char gs_base[40];
		unsigned long stack_canary;
	};
};

DECLARE_PER_CPU_FIRST(union irq_stack_union, irq_stack_union);
DECLARE_INIT_PER_CPU(irq_stack_union);

DECLARE_PER_CPU(char *, irq_stack_ptr);
DECLARE_PER_CPU(unsigned int, irq_count);
extern unsigned long kernel_eflags;
extern asmlinkage void ignore_sysret(void);
#else	/* X86_64 */
#ifdef CONFIG_CC_STACKPROTECTOR
/*
 * Make sure stack canary segment base is cached-aligned:
 *   "For Intel Atom processors, avoid non zero segment base address
 *    that is not aligned to cache line boundary at all cost."
 * (Optim Ref Manual Assembly/Compiler Coding Rule 15.)
 */
struct stack_canary {
	char __pad[20];		/* canary at %gs:20 */
	unsigned long canary;
};
DECLARE_PER_CPU_ALIGNED(struct stack_canary, stack_canary);
#endif
#endif	/* X86_64 */

extern unsigned int xstate_size;
extern void free_thread_xstate(struct task_struct *);
extern struct kmem_cache *task_xstate_cachep;

struct thread_struct {
	/* Cached TLS descriptors: */
	struct desc_struct	tls_array[GDT_ENTRY_TLS_ENTRIES];
	unsigned long		sp0;
	unsigned long		sp;
#ifdef CONFIG_X86_32
	unsigned long		sysenter_cs;
#else
	unsigned long		usersp;	/* Copy from PDA */
	unsigned short		es;
	unsigned short		ds;
	unsigned short		fsindex;
	unsigned short		gsindex;
#endif
#ifdef CONFIG_X86_32
	unsigned long		ip;
#endif
#ifdef CONFIG_X86_64
	unsigned long		fs;
#endif
	unsigned long		gs;
	/* Hardware debugging registers: */
	unsigned long		debugreg0;
	unsigned long		debugreg1;
	unsigned long		debugreg2;
	unsigned long		debugreg3;
	unsigned long		debugreg6;
	unsigned long		debugreg7;
	/* Fault info: */
	unsigned long		cr2;
	unsigned long		trap_no;
	unsigned long		error_code;
	/* floating point and extended processor state */
	union thread_xstate	*xstate;
#ifdef CONFIG_X86_32
	/* Virtual 86 mode info */
	struct vm86_struct __user *vm86_info;
	unsigned long		screen_bitmap;
	unsigned long		v86flags;
	unsigned long		v86mask;
	unsigned long		saved_sp0;
	unsigned int		saved_fs;
	unsigned int		saved_gs;
#endif
	/* IO permissions: */
	unsigned long		*io_bitmap_ptr;
	unsigned long		iopl;
	/* Max allowed port in the bitmap, in bytes: */
	unsigned		io_bitmap_max;
/* MSR_IA32_DEBUGCTLMSR value to switch in if TIF_DEBUGCTLMSR is set.  */
	unsigned long	debugctlmsr;
	/* Debug Store context; see asm/ds.h */
	struct ds_context	*ds_ctx;
};

static inline unsigned long native_get_debugreg(int regno)
{
	unsigned long val = 0;	/* Damn you, gcc! */

	switch (regno) {
	case 0:
		asm("mov %%db0, %0" :"=r" (val));
		break;
	case 1:
		asm("mov %%db1, %0" :"=r" (val));
		break;
	case 2:
		asm("mov %%db2, %0" :"=r" (val));
		break;
	case 3:
		asm("mov %%db3, %0" :"=r" (val));
		break;
	case 6:
		asm("mov %%db6, %0" :"=r" (val));
		break;
	case 7:
		asm("mov %%db7, %0" :"=r" (val));
		break;
	default:
		BUG();
	}
	return val;
}

static inline void native_set_debugreg(int regno, unsigned long value)
{
	switch (regno) {
	case 0:
		asm("mov %0, %%db0"	::"r" (value));
		break;
	case 1:
		asm("mov %0, %%db1"	::"r" (value));
		break;
	case 2:
		asm("mov %0, %%db2"	::"r" (value));
		break;
	case 3:
		asm("mov %0, %%db3"	::"r" (value));
		break;
	case 6:
		asm("mov %0, %%db6"	::"r" (value));
		break;
	case 7:
		asm("mov %0, %%db7"	::"r" (value));
		break;
	default:
		BUG();
	}
}

/*
 * Set IOPL bits in EFLAGS from given mask
 */
static inline void native_set_iopl_mask(unsigned mask)
{
#ifdef CONFIG_X86_32
	unsigned int reg;

	asm volatile ("pushfl;"
		      "popl %0;"
		      "andl %1, %0;"
		      "orl %2, %0;"
		      "pushl %0;"
		      "popfl"
		      : "=&r" (reg)
		      : "i" (~X86_EFLAGS_IOPL), "r" (mask));
#endif
}

static inline void
native_load_sp0(struct tss_struct *tss, struct thread_struct *thread)
{
	tss->x86_tss.sp0 = thread->sp0;
#ifdef CONFIG_X86_32
	/* Only happens when SEP is enabled, no need to test "SEP"arately: */
	if (unlikely(tss->x86_tss.ss1 != thread->sysenter_cs)) {
		tss->x86_tss.ss1 = thread->sysenter_cs;
		wrmsr(MSR_IA32_SYSENTER_CS, thread->sysenter_cs, 0);
	}
#endif
}

static inline void native_swapgs(void)
{
#ifdef CONFIG_X86_64
	asm volatile("swapgs" ::: "memory");
#endif
}

#ifdef CONFIG_PARAVIRT
#include <asm/paravirt.h>
#else
#define __cpuid			native_cpuid
#define paravirt_enabled()	0

/*
 * These special macros can be used to get or set a debugging register
 */
#define get_debugreg(var, register)				\
	(var) = native_get_debugreg(register)
#define set_debugreg(value, register)				\
	native_set_debugreg(register, value)

static inline void load_sp0(struct tss_struct *tss,
			    struct thread_struct *thread)
{
	native_load_sp0(tss, thread);
}

#define set_iopl_mask native_set_iopl_mask
#endif /* CONFIG_PARAVIRT */

/*
 * Save the cr4 feature set we're using (ie
 * Pentium 4MB enable and PPro Global page
 * enable), so that any CPU's that boot up
 * after us can get the correct flags.
 */
extern unsigned long		mmu_cr4_features;

static inline void set_in_cr4(unsigned long mask)
{
	unsigned cr4;

	mmu_cr4_features |= mask;
	cr4 = read_cr4();
	cr4 |= mask;
	write_cr4(cr4);
}

static inline void clear_in_cr4(unsigned long mask)
{
	unsigned cr4;

	mmu_cr4_features &= ~mask;
	cr4 = read_cr4();
	cr4 &= ~mask;
	write_cr4(cr4);
}

typedef struct {
	unsigned long		seg;
} mm_segment_t;


/*
 * create a kernel thread without removing it from tasklists
 */
extern int kernel_thread(int (*fn)(void *), void *arg, unsigned long flags);

/* Free all resources held by a thread. */
extern void release_thread(struct task_struct *);

/* Prepare to copy thread state - unlazy all lazy state */
extern void prepare_to_copy(struct task_struct *tsk);

unsigned long get_wchan(struct task_struct *p);

/*
 * Generic CPUID function
 * clear %ecx since some cpus (Cyrix MII) do not set or clear %ecx
 * resulting in stale register contents being returned.
 */
static inline void cpuid(unsigned int op,
			 unsigned int *eax, unsigned int *ebx,
			 unsigned int *ecx, unsigned int *edx)
{
	*eax = op;
	*ecx = 0;
	__cpuid(eax, ebx, ecx, edx);
}

/* Some CPUID calls want 'count' to be placed in ecx */
static inline void cpuid_count(unsigned int op, int count,
			       unsigned int *eax, unsigned int *ebx,
			       unsigned int *ecx, unsigned int *edx)
{
	*eax = op;
	*ecx = count;
	__cpuid(eax, ebx, ecx, edx);
}

/*
 * CPUID functions returning a single datum
 */
static inline unsigned int cpuid_eax(unsigned int op)
{
	unsigned int eax, ebx, ecx, edx;

	cpuid(op, &eax, &ebx, &ecx, &edx);

	return eax;
}

static inline unsigned int cpuid_ebx(unsigned int op)
{
	unsigned int eax, ebx, ecx, edx;

	cpuid(op, &eax, &ebx, &ecx, &edx);

	return ebx;
}

static inline unsigned int cpuid_ecx(unsigned int op)
{
	unsigned int eax, ebx, ecx, edx;

	cpuid(op, &eax, &ebx, &ecx, &edx);

	return ecx;
}

static inline unsigned int cpuid_edx(unsigned int op)
{
	unsigned int eax, ebx, ecx, edx;

	cpuid(op, &eax, &ebx, &ecx, &edx);

	return edx;
}

/* REP NOP (PAUSE) is a good thing to insert into busy-wait loops. */
static inline void rep_nop(void)
{
	asm volatile("rep; nop" ::: "memory");
}

static inline void cpu_relax(void)
{
	rep_nop();
}

/* Stop speculative execution and prefetching of modified code. */
static inline void sync_core(void)
{
	int tmp;

#if defined(CONFIG_M386) || defined(CONFIG_M486)
	if (boot_cpu_data.x86 < 5)
		/* There is no speculative execution.
		 * jmp is a barrier to prefetching. */
		asm volatile("jmp 1f\n1:\n" ::: "memory");
	else
#endif
		/* cpuid is a barrier to speculative execution.
		 * Prefetched instructions are automatically
		 * invalidated when modified. */
		asm volatile("cpuid" : "=a" (tmp) : "0" (1)
			     : "ebx", "ecx", "edx", "memory");
}

static inline void __monitor(const void *eax, unsigned long ecx,
			     unsigned long edx)
{
	/* "monitor %eax, %ecx, %edx;" */
	asm volatile(".byte 0x0f, 0x01, 0xc8;"
		     :: "a" (eax), "c" (ecx), "d"(edx));
}

static inline void __mwait(unsigned long eax, unsigned long ecx)
{
	/* "mwait %eax, %ecx;" */
	asm volatile(".byte 0x0f, 0x01, 0xc9;"
		     :: "a" (eax), "c" (ecx));
}

static inline void __sti_mwait(unsigned long eax, unsigned long ecx)
{
	trace_hardirqs_on();
	/* "mwait %eax, %ecx;" */
	asm volatile("sti; .byte 0x0f, 0x01, 0xc9;"
		     :: "a" (eax), "c" (ecx));
}

extern void mwait_idle_with_hints(unsigned long eax, unsigned long ecx);

extern void select_idle_routine(const struct cpuinfo_x86 *c);
extern void init_c1e_mask(void);

extern unsigned long		boot_option_idle_override;
extern unsigned long		idle_halt;
extern unsigned long		idle_nomwait;

/*
 * on systems with caches, caches must be flashed as the absolute
 * last instruction before going into a suspended halt.  Otherwise,
 * dirty data can linger in the cache and become stale on resume,
 * leading to strange errors.
 *
 * perform a variety of operations to guarantee that the compiler
 * will not reorder instructions.  wbinvd itself is serializing
 * so the processor will not reorder.
 *
 * Systems without cache can just go into halt.
 */
static inline void wbinvd_halt(void)
{
	mb();
	/* check for clflush to determine if wbinvd is legal */
	if (cpu_has_clflush)
		asm volatile("cli; wbinvd; 1: hlt; jmp 1b" : : : "memory");
	else
		while (1)
			halt();
}

extern void enable_sep_cpu(void);
extern int sysenter_setup(void);

/* Defined in head.S */
extern struct desc_ptr		early_gdt_descr;

extern void cpu_set_gdt(int);
extern void switch_to_new_gdt(int);
extern void load_percpu_segment(int);
extern void cpu_init(void);

static inline unsigned long get_debugctlmsr(void)
{
    unsigned long debugctlmsr = 0;

#ifndef CONFIG_X86_DEBUGCTLMSR
	if (boot_cpu_data.x86 < 6)
		return 0;
#endif
	rdmsrl(MSR_IA32_DEBUGCTLMSR, debugctlmsr);

    return debugctlmsr;
}

static inline unsigned long get_debugctlmsr_on_cpu(int cpu)
{
	u64 debugctlmsr = 0;
	u32 val1, val2;

#ifndef CONFIG_X86_DEBUGCTLMSR
	if (boot_cpu_data.x86 < 6)
		return 0;
#endif
	rdmsr_on_cpu(cpu, MSR_IA32_DEBUGCTLMSR, &val1, &val2);
	debugctlmsr = val1 | ((u64)val2 << 32);

	return debugctlmsr;
}

static inline void update_debugctlmsr(unsigned long debugctlmsr)
{
#ifndef CONFIG_X86_DEBUGCTLMSR
	if (boot_cpu_data.x86 < 6)
		return;
#endif
	wrmsrl(MSR_IA32_DEBUGCTLMSR, debugctlmsr);
}

static inline void update_debugctlmsr_on_cpu(int cpu,
					     unsigned long debugctlmsr)
{
#ifndef CONFIG_X86_DEBUGCTLMSR
	if (boot_cpu_data.x86 < 6)
		return;
#endif
	wrmsr_on_cpu(cpu, MSR_IA32_DEBUGCTLMSR,
		     (u32)((u64)debugctlmsr),
		     (u32)((u64)debugctlmsr >> 32));
}

/*
 * from system description table in BIOS. Mostly for MCA use, but
 * others may find it useful:
 */
extern unsigned int		machine_id;
extern unsigned int		machine_submodel_id;
extern unsigned int		BIOS_revision;

/* Boot loader type from the setup header: */
extern int			bootloader_type;
extern int			bootloader_version;

extern char			ignore_fpu_irq;

#define HAVE_ARCH_PICK_MMAP_LAYOUT 1
#define ARCH_HAS_PREFETCHW
#define ARCH_HAS_SPINLOCK_PREFETCH

#ifdef CONFIG_X86_32
# define BASE_PREFETCH		ASM_NOP4
# define ARCH_HAS_PREFETCH
#else
# define BASE_PREFETCH		"prefetcht0 (%1)"
#endif

/*
 * Prefetch instructions for Pentium III (+) and AMD Athlon (+)
 *
 * It's not worth to care about 3dnow prefetches for the K6
 * because they are microcoded there and very slow.
 */
static inline void prefetch(const void *x)
{
	alternative_input(BASE_PREFETCH,
			  "prefetchnta (%1)",
			  X86_FEATURE_XMM,
			  "r" (x));
}

/*
 * 3dnow prefetch to get an exclusive cache line.
 * Useful for spinlocks to avoid one state transition in the
 * cache coherency protocol:
 */
static inline void prefetchw(const void *x)
{
	alternative_input(BASE_PREFETCH,
			  "prefetchw (%1)",
			  X86_FEATURE_3DNOW,
			  "r" (x));
}

static inline void spin_lock_prefetch(const void *x)
{
	prefetchw(x);
}

#ifdef CONFIG_X86_32
/*
 * User space process size: 3GB (default).
 */
#define TASK_SIZE		PAGE_OFFSET
#define TASK_SIZE_MAX		TASK_SIZE
#define STACK_TOP		TASK_SIZE
#define STACK_TOP_MAX		STACK_TOP

#define INIT_THREAD  {							  \
	.sp0			= sizeof(init_stack) + (long)&init_stack, \
	.vm86_info		= NULL,					  \
	.sysenter_cs		= __KERNEL_CS,				  \
	.io_bitmap_ptr		= NULL,					  \
}

/*
 * Note that the .io_bitmap member must be extra-big. This is because
 * the CPU will access an additional byte beyond the end of the IO
 * permission bitmap. The extra byte must be all 1 bits, and must
 * be within the limit.
 */
#define INIT_TSS  {							  \
	.x86_tss = {							  \
		.sp0		= sizeof(init_stack) + (long)&init_stack, \
		.ss0		= __KERNEL_DS,				  \
		.ss1		= __KERNEL_CS,				  \
		.io_bitmap_base	= INVALID_IO_BITMAP_OFFSET,		  \
	 },								  \
	.io_bitmap		= { [0 ... IO_BITMAP_LONGS] = ~0 },	  \
}

extern unsigned long thread_saved_pc(struct task_struct *tsk);

#define THREAD_SIZE_LONGS      (THREAD_SIZE/sizeof(unsigned long))
#define KSTK_TOP(info)                                                 \
({                                                                     \
       unsigned long *__ptr = (unsigned long *)(info);                 \
       (unsigned long)(&__ptr[THREAD_SIZE_LONGS]);                     \
})

/*
 * The below -8 is to reserve 8 bytes on top of the ring0 stack.
 * This is necessary to guarantee that the entire "struct pt_regs"
 * is accessable even if the CPU haven't stored the SS/ESP registers
 * on the stack (interrupt gate does not save these registers
 * when switching to the same priv ring).
 * Therefore beware: accessing the ss/esp fields of the
 * "struct pt_regs" is possible, but they may contain the
 * completely wrong values.
 */
#define task_pt_regs(task)                                             \
({                                                                     \
       struct pt_regs *__regs__;                                       \
       __regs__ = (struct pt_regs *)(KSTK_TOP(task_stack_page(task))-8); \
       __regs__ - 1;                                                   \
})

#define KSTK_ESP(task)		(task_pt_regs(task)->sp)

#else
/*
 * User space process size. 47bits minus one guard page.
 */
#define TASK_SIZE_MAX	((1UL << 47) - PAGE_SIZE)

/* This decides where the kernel will search for a free chunk of vm
 * space during mmap's.
 */
#define IA32_PAGE_OFFSET	((current->personality & ADDR_LIMIT_3GB) ? \
					0xc0000000 : 0xFFFFe000)

#define TASK_SIZE		(test_thread_flag(TIF_IA32) ? \
					IA32_PAGE_OFFSET : TASK_SIZE_MAX)
#define TASK_SIZE_OF(child)	((test_tsk_thread_flag(child, TIF_IA32)) ? \
					IA32_PAGE_OFFSET : TASK_SIZE_MAX)

#define STACK_TOP		TASK_SIZE
#define STACK_TOP_MAX		TASK_SIZE_MAX

#define INIT_THREAD  { \
	.sp0 = (unsigned long)&init_stack + sizeof(init_stack) \
}

#define INIT_TSS  { \
	.x86_tss.sp0 = (unsigned long)&init_stack + sizeof(init_stack) \
}

/*
 * Return saved PC of a blocked thread.
 * What is this good for? it will be always the scheduler or ret_from_fork.
 */
#define thread_saved_pc(t)	(*(unsigned long *)((t)->thread.sp - 8))

#define task_pt_regs(tsk)	((struct pt_regs *)(tsk)->thread.sp0 - 1)
#define KSTK_ESP(tsk)		-1 /* sorry. doesn't work for syscall. */
#endif /* CONFIG_X86_64 */

extern void start_thread(struct pt_regs *regs, unsigned long new_ip,
					       unsigned long new_sp);

/*
 * This decides where the kernel will search for a free chunk of vm
 * space during mmap's.
 */
#define TASK_UNMAPPED_BASE	(PAGE_ALIGN(TASK_SIZE / 3))

#define KSTK_EIP(task)		(task_pt_regs(task)->ip)

/* Get/set a process' ability to use the timestamp counter instruction */
#define GET_TSC_CTL(adr)	get_tsc_mode((adr))
#define SET_TSC_CTL(val)	set_tsc_mode((val))

extern int get_tsc_mode(unsigned long adr);
extern int set_tsc_mode(unsigned int val);

<<<<<<< HEAD
extern int amd_get_nb_id(int cpu);
=======
struct aperfmperf {
	u64 aperf, mperf;
};

static inline void get_aperfmperf(struct aperfmperf *am)
{
	WARN_ON_ONCE(!boot_cpu_has(X86_FEATURE_APERFMPERF));

	rdmsrl(MSR_IA32_APERF, am->aperf);
	rdmsrl(MSR_IA32_MPERF, am->mperf);
}

#define APERFMPERF_SHIFT 10

static inline
unsigned long calc_aperfmperf_ratio(struct aperfmperf *old,
				    struct aperfmperf *new)
{
	u64 aperf = new->aperf - old->aperf;
	u64 mperf = new->mperf - old->mperf;
	unsigned long ratio = aperf;

	mperf >>= APERFMPERF_SHIFT;
	if (mperf)
		ratio = div64_u64(aperf, mperf);

	return ratio;
}
>>>>>>> 29cd8bae

#endif /* _ASM_X86_PROCESSOR_H */<|MERGE_RESOLUTION|>--- conflicted
+++ resolved
@@ -1021,9 +1021,8 @@
 extern int get_tsc_mode(unsigned long adr);
 extern int set_tsc_mode(unsigned int val);
 
-<<<<<<< HEAD
 extern int amd_get_nb_id(int cpu);
-=======
+
 struct aperfmperf {
 	u64 aperf, mperf;
 };
@@ -1052,6 +1051,5 @@
 
 	return ratio;
 }
->>>>>>> 29cd8bae
 
 #endif /* _ASM_X86_PROCESSOR_H */